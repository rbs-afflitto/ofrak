# Changelog
All notable changes to `ofrak` will be documented in this file.

The format is based on [Keep a Changelog](https://keepachangelog.com/en/1.0.0/) and adheres to [Semantic Versioning](https://semver.org/spec/v2.0.0.html).

## [Unreleased](https://github.com/redballoonsecurity/ofrak/tree/master)
### Added
- `LiefAddSegmentConfig` now has an optional `physical_address` argument.
- New `identify` and `unpack` subcommands to CLI [#164](https://github.com/redballoonsecurity/ofrak/pull/164)
- Move GUI server to `ofrak_core`, startup GUI through CLI, add testing for server, make GUI pip installable. [#168](https://github.com/redballoonsecurity/ofrak/pull/168)
  - `python -m ofrak gui` starts the OFRAK GUI server.
- UBI and UBIFS filesystem analyzers / unpackers / packers added. [#173](https://github.com/redballoonsecurity/ofrak/pull/173), [#177](https://github.com/redballoonsecurity/ofrak/pull/177)
- Add APIs to open GUI in a script or after CLI commands complete. [#181](https://github.com/redballoonsecurity/ofrak/pull/181)
- Installing ofrak also installs it as a console tool, so for example `ofrak unpack ...` works, instead of requiring `python -m ofrak unpack...` [#181](https://github.com/redballoonsecurity/ofrak/pull/181)

### Changed
- Refactored `DataService` internals to more efficiently find resources affected by patches [#140](https://github.com/redballoonsecurity/ofrak/pull/140)

### Deprecated
- Deprecate `view_type.attributes_type` in favor of `AttributesType[view_type]` [#149](https://github.com/redballoonsecurity/ofrak/pull/149)

### Fixed
- Remove unneeded and slow `.save()` when unpacking filesystems [#171](https://github.com/redballoonsecurity/ofrak/pull/171)
<<<<<<< HEAD
- Fixed null pointer bug in Ghidra scripts.
- `SegmentInjectorModifier` deletes all descendants of the modified section, fixing a bug that would arrise when applying more than one segment modification.
=======
- Added missing elf section types to ElfSectionType [#178](https://github.com/redballoonsecurity/ofrak/pull/178)
>>>>>>> 9fe61d87

## [2.0.0](https://github.com/redballoonsecurity/ofrak/releases/tag/ofrak-v2.0.0) - 2023-01-03
### Added
- `ofrak` now contains all the components that were in the (now sunset) `ofrak_components` package.
- Add components for analyzing, unpacking, and repacking raw flash dumps.
- UF2 unpacker and packer added.
- Several new features to make tracking and installing external dependencies easier (for non-Docker users):
  - Components can now mark their external tool dependencies using the `external_dependencies` attribute.
  - CLI tool added to track and install dependencies & components:
    - `python -m ofrak list` lists installed OFRAK modules and/or components.
    - `python -m ofrak deps` shows and checks external (non-Python) dependencies of OFRAK components, and shows hints on how they might be installed.
  - `OFRAKContext` logs if a discovered component is missing an external dependency; these components can be excluded using the `exclude_components_missing_depenencies` parameter in `OFRAK`.
- Speed improvements to `Resource.unpack_recursively` method.

### Changed
- `Resource.{write_to, flush_to_disk}` now have optional `pack` parameter to pack before writing.
- Resource views are now updated when `Resource.save` is run.
- `DataService` was refactored for speed and clarity of implementation. It also now allows sibling Resources to overlap with each other.
- Free space components decoupled from ISA.
- `Filesystem.initialize_from_disk` raises `FileNotFoundError` when path does not exist or is not a file ([@galbwe](https://github.com/galbwe)).
- Rename `RawExtendModifier` to `BinaryExtendModifier`.
- `ElfProgramHeader` simplified to have only one method, `get_memory_permissions`.
- Switch to using PyPI versions of keystone & capstone.
- `PeOptionalHeader` divided into 32 and 64 bit.

### Removed
- Removed unused, untested APIs:
  - Removed `Resource.{get_data_index_within_parent, get_offset_within_root, get_data_unmapped_range, set_data_alignment, fetch, get_related_tags, get_all_attributes, move, get_siblings_as_view, get_siblings}`.
  - Removed `AssemblerServiceInterface.{assemble_many, assemble_file, assemble_files}`.
  - Removed `RawReplaceModifier`, `InjectorModifier`.
  - Removed `ElfProgramHeaderPermission`, replaced usage with `MemoryPermissions` (from `ofrak-type`).
  - Remove unused `Elf,{get_sections_after_index, get_sections_before_index, get_section_header_by_name, get_string_section_header`.
  - Removed `get_parent`/`get_elf` from Elf resource views, `UnanalyzedElfSegment`, `ElfSegmentStructureIndexAnalyzer`, `ElfSectionStructureIndexAnalyzer`, `ElfSymbolStructureIndexAnalyzer`, `ElfModifierUtils`.

### Fixed
- `Resource.create_child` takes either `data` or `data_range` arguments, but not both.
- Remove duplicated work from in resource service serialization, making it faster.
- Miscellaneous bugs in documentation.
- Added `beartype` as requirement for `ofrak`.
- Bump to `fun-coverage==0.2.0` for more accurate test coverage reporting.

### Security
- Bump `lief` dependency to 0.12.2 to avoid [vulnerability](lief-project/LIEF#763) in lower versions.
## 1.0.0 - 2022-09-02
### Added
Initial release. Hello world!<|MERGE_RESOLUTION|>--- conflicted
+++ resolved
@@ -21,12 +21,9 @@
 
 ### Fixed
 - Remove unneeded and slow `.save()` when unpacking filesystems [#171](https://github.com/redballoonsecurity/ofrak/pull/171)
-<<<<<<< HEAD
 - Fixed null pointer bug in Ghidra scripts.
 - `SegmentInjectorModifier` deletes all descendants of the modified section, fixing a bug that would arrise when applying more than one segment modification.
-=======
 - Added missing elf section types to ElfSectionType [#178](https://github.com/redballoonsecurity/ofrak/pull/178)
->>>>>>> 9fe61d87
 
 ## [2.0.0](https://github.com/redballoonsecurity/ofrak/releases/tag/ofrak-v2.0.0) - 2023-01-03
 ### Added
