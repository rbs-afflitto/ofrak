# Changelog
All notable changes to `ofrak` will be documented in this file.

The format is based on [Keep a Changelog](https://keepachangelog.com/en/1.0.0/) and adheres to [Semantic Versioning](https://semver.org/spec/v2.0.0.html).

## [Unreleased](https://github.com/redballoonsecurity/ofrak/tree/master)
### Added
<<<<<<< HEAD
- `LiefAddSegmentConfig` now has an optional `physical_address` argument.
=======
- New `identify` and `unpack` subcommands to CLI [#164](https://github.com/redballoonsecurity/ofrak/pull/164)
- Move GUI server to `ofrak_core`, startup GUI through CLI, add testing for server, make GUI pip installable. [#168](https://github.com/redballoonsecurity/ofrak/pull/168)
  - `python -m ofrak gui` starts the OFRAK GUI server.
- UBI and UBIFS filesystem analyzers / unpackers / packers added. [#173](https://github.com/redballoonsecurity/ofrak/pull/173), [#177](https://github.com/redballoonsecurity/ofrak/pull/177)

### Changed
- Refactored `DataService` internals to more efficiently find resources affected by patches [#140](https://github.com/redballoonsecurity/ofrak/pull/140)

### Deprecated
- Deprecate `view_type.attributes_type` in favor of `AttributesType[view_type]` [#149](https://github.com/redballoonsecurity/ofrak/pull/149)

### Fixed
- Remove unneeded and slow `.save()` when unpacking filesystems [#171](https://github.com/redballoonsecurity/ofrak/pull/171)
>>>>>>> 1ec1ac92

### Fixed
- Fixed null pointer bug in Ghidra scripts.
- `SegmentInjectorModifier` deletes all descendants of the modified section, fixing a bug that would arrise when applying more than one segment modification.
## [2.0.0](https://github.com/redballoonsecurity/ofrak/releases/tag/ofrak-v2.0.0) - 2023-01-03
### Added
- `ofrak` now contains all the components that were in the (now sunset) `ofrak_components` package.
- Add components for analyzing, unpacking, and repacking raw flash dumps.
- UF2 unpacker and packer added.
- Several new features to make tracking and installing external dependencies easier (for non-Docker users):
  - Components can now mark their external tool dependencies using the `external_dependencies` attribute.
  - CLI tool added to track and install dependencies & components:
    - `python -m ofrak list` lists installed OFRAK modules and/or components.
    - `python -m ofrak deps` shows and checks external (non-Python) dependencies of OFRAK components, and shows hints on how they might be installed.
  - `OFRAKContext` logs if a discovered component is missing an external dependency; these components can be excluded using the `exclude_components_missing_depenencies` parameter in `OFRAK`.
- Speed improvements to `Resource.unpack_recursively` method.

### Changed
- `Resource.{write_to, flush_to_disk}` now have optional `pack` parameter to pack before writing.
- Resource views are now updated when `Resource.save` is run.
- `DataService` was refactored for speed and clarity of implementation. It also now allows sibling Resources to overlap with each other.
- Free space components decoupled from ISA.
- `Filesystem.initialize_from_disk` raises `FileNotFoundError` when path does not exist or is not a file ([@galbwe](https://github.com/galbwe)).
- Rename `RawExtendModifier` to `BinaryExtendModifier`.
- `ElfProgramHeader` simplified to have only one method, `get_memory_permissions`.
- Switch to using PyPI versions of keystone & capstone.
- `PeOptionalHeader` divided into 32 and 64 bit.

### Removed
- Removed unused, untested APIs:
  - Removed `Resource.{get_data_index_within_parent, get_offset_within_root, get_data_unmapped_range, set_data_alignment, fetch, get_related_tags, get_all_attributes, move, get_siblings_as_view, get_siblings}`.
  - Removed `AssemblerServiceInterface.{assemble_many, assemble_file, assemble_files}`.
  - Removed `RawReplaceModifier`, `InjectorModifier`.
  - Removed `ElfProgramHeaderPermission`, replaced usage with `MemoryPermissions` (from `ofrak-type`).
  - Remove unused `Elf,{get_sections_after_index, get_sections_before_index, get_section_header_by_name, get_string_section_header`.
  - Removed `get_parent`/`get_elf` from Elf resource views, `UnanalyzedElfSegment`, `ElfSegmentStructureIndexAnalyzer`, `ElfSectionStructureIndexAnalyzer`, `ElfSymbolStructureIndexAnalyzer`, `ElfModifierUtils`.

### Fixed
- `Resource.create_child` takes either `data` or `data_range` arguments, but not both.
- Remove duplicated work from in resource service serialization, making it faster.
- Miscellaneous bugs in documentation.
- Added `beartype` as requirement for `ofrak`.
- Bump to `fun-coverage==0.2.0` for more accurate test coverage reporting.

### Security
- Bump `lief` dependency to 0.12.2 to avoid [vulnerability](lief-project/LIEF#763) in lower versions.
## 1.0.0 - 2022-09-02
### Added
Initial release. Hello world!<|MERGE_RESOLUTION|>--- conflicted
+++ resolved
@@ -5,9 +5,7 @@
 
 ## [Unreleased](https://github.com/redballoonsecurity/ofrak/tree/master)
 ### Added
-<<<<<<< HEAD
 - `LiefAddSegmentConfig` now has an optional `physical_address` argument.
-=======
 - New `identify` and `unpack` subcommands to CLI [#164](https://github.com/redballoonsecurity/ofrak/pull/164)
 - Move GUI server to `ofrak_core`, startup GUI through CLI, add testing for server, make GUI pip installable. [#168](https://github.com/redballoonsecurity/ofrak/pull/168)
   - `python -m ofrak gui` starts the OFRAK GUI server.
@@ -21,11 +19,9 @@
 
 ### Fixed
 - Remove unneeded and slow `.save()` when unpacking filesystems [#171](https://github.com/redballoonsecurity/ofrak/pull/171)
->>>>>>> 1ec1ac92
-
-### Fixed
 - Fixed null pointer bug in Ghidra scripts.
 - `SegmentInjectorModifier` deletes all descendants of the modified section, fixing a bug that would arrise when applying more than one segment modification.
+
 ## [2.0.0](https://github.com/redballoonsecurity/ofrak/releases/tag/ofrak-v2.0.0) - 2023-01-03
 ### Added
 - `ofrak` now contains all the components that were in the (now sunset) `ofrak_components` package.
